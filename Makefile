# This is a maintainer-centric Makefile to help performing
# typical operations for all projects in this repo.
#
# Example:
#   make build

OS=$(shell uname -s)

EXAMPLE_DIRS=$(shell find ./examples -name '*.csproj' -exec dirname {} \;)
TEST_DIRS==$(shell find ./test -name '*.csproj' -exec dirname {} \;)

<<<<<<< HEAD
FRAMEWORK?=netcoreapp1.1

#Used when INSTALL_KAFKA is set
=======
#framework can be change to net45 or similar
FRAMEWORK?=netcoreapp1.1

>>>>>>> d5d8f74d
CONFLUENT_VERSION?=3.2
CONFLUENT_OSS?=confluent-oss-3.2.0-2.11
CONFLUENT_DIR?=confluent-3.2.0

all:
	@echo "Usage:   make <command> (build, unit_test, integration_test, install_kafka)"
	@echo "Example: make build - runs 'dotnet build' for all projects"

.PHONY: unit_test integration_test

build:
<<<<<<< HEAD
=======
	# will also build Confluent.Kafka fot netstandard1.3
	# we can't make a build on the solution as net45 will not work
	# and we can't build it specifying netcoreapp as netstandard is used also
>>>>>>> d5d8f74d
	@for d in $(EXAMPLE_DIRS) ; do dotnet $@ -f $(FRAMEWORK) $$d; done
	@for d in $(TEST_DIRS) ; do dotnet $@ -f $(FRAMEWORK) $$d; done

unit_test:
	@dotnet test -f $(FRAMEWORK) test/Confluent.Kafka.UnitTests/Confluent.Kafka.UnitTests.csproj
<<<<<<< HEAD
	
integration_test:
	#install and run zookeeper / kafka if necessary
	@(if [ "$(INSTALL_KAFKA)" ] ; then \
		echo "Installing kafka" ; \
		wget http://packages.confluent.io/archive/$(CONFLUENT_VERSION)/$(CONFLUENT_OSS).tar.gz ; \
		tar xzf $(CONFLUENT_OSS).tar.gz ; \
		$(CONFLUENT_DIR)/bin/zookeeper-server-start -daemon $(CONFLUENT_DIR)/etc/kafka/zookeeper.properties ; \
		$(CONFLUENT_DIR)/bin/kafka-server-start -daemon $(CONFLUENT_DIR)/etc/kafka/server.properties ; \
		#arbitrary wait for kafka to start
		sleep 10 ; \
		sh test/Confluent.Kafka.IntegrationTests/bootstrap-topics.sh $(CONFLUENT_DIR) "localhost:2181" ; \
	fi)
	@dotnet test -f $(FRAMEWORK) test/Confluent.Kafka.IntegrationTests/Confluent.Kafka.IntegrationTests.csproj
=======

integration_test:
	@dotnet test -f $(FRAMEWORK) test/Confluent.Kafka.IntegrationTests/Confluent.Kafka.IntegrationTests.csproj

install_kafka:
	@echo "Installing kafka"
	@wget http://packages.confluent.io/archive/$(CONFLUENT_VERSION)/$(CONFLUENT_OSS).tar.gz
	@tar xzf $(CONFLUENT_OSS).tar.gz
	@echo "starting zookeeper"
	@$(CONFLUENT_DIR)/bin/zookeeper-server-start -daemon $(CONFLUENT_DIR)/etc/kafka/zookeeper.properties
	@echo "starting kafka"
	@$(CONFLUENT_DIR)/bin/kafka-server-start -daemon $(CONFLUENT_DIR)/etc/kafka/server.properties
	@echo "wait arbitrary 10s for kafka to launch"
	@sleep 10
	@echo "create topics necessary for the tests"
	@sh test/Confluent.Kafka.IntegrationTests/bootstrap-topics.sh $(CONFLUENT_DIR) "localhost:2181"
>>>>>>> d5d8f74d
<|MERGE_RESOLUTION|>--- conflicted
+++ resolved
@@ -9,17 +9,14 @@
 EXAMPLE_DIRS=$(shell find ./examples -name '*.csproj' -exec dirname {} \;)
 TEST_DIRS==$(shell find ./test -name '*.csproj' -exec dirname {} \;)
 
-<<<<<<< HEAD
-FRAMEWORK?=netcoreapp1.1
-
-#Used when INSTALL_KAFKA is set
-=======
 #framework can be change to net45 or similar
 FRAMEWORK?=netcoreapp1.1
 
->>>>>>> d5d8f74d
+#Used for url
+# http://packages.confluent.io/archive/$(CONFLUENT_VERSION)/$(CONFLUENT_OSS).tar.gz
 CONFLUENT_VERSION?=3.2
 CONFLUENT_OSS?=confluent-oss-3.2.0-2.11
+#the directory inside the tar.gz wher confluent bin/config are located
 CONFLUENT_DIR?=confluent-3.2.0
 
 all:
@@ -29,33 +26,14 @@
 .PHONY: unit_test integration_test
 
 build:
-<<<<<<< HEAD
-=======
 	# will also build Confluent.Kafka fot netstandard1.3
 	# we can't make a build on the solution as net45 will not work
 	# and we can't build it specifying netcoreapp as netstandard is used also
->>>>>>> d5d8f74d
 	@for d in $(EXAMPLE_DIRS) ; do dotnet $@ -f $(FRAMEWORK) $$d; done
 	@for d in $(TEST_DIRS) ; do dotnet $@ -f $(FRAMEWORK) $$d; done
 
 unit_test:
 	@dotnet test -f $(FRAMEWORK) test/Confluent.Kafka.UnitTests/Confluent.Kafka.UnitTests.csproj
-<<<<<<< HEAD
-	
-integration_test:
-	#install and run zookeeper / kafka if necessary
-	@(if [ "$(INSTALL_KAFKA)" ] ; then \
-		echo "Installing kafka" ; \
-		wget http://packages.confluent.io/archive/$(CONFLUENT_VERSION)/$(CONFLUENT_OSS).tar.gz ; \
-		tar xzf $(CONFLUENT_OSS).tar.gz ; \
-		$(CONFLUENT_DIR)/bin/zookeeper-server-start -daemon $(CONFLUENT_DIR)/etc/kafka/zookeeper.properties ; \
-		$(CONFLUENT_DIR)/bin/kafka-server-start -daemon $(CONFLUENT_DIR)/etc/kafka/server.properties ; \
-		#arbitrary wait for kafka to start
-		sleep 10 ; \
-		sh test/Confluent.Kafka.IntegrationTests/bootstrap-topics.sh $(CONFLUENT_DIR) "localhost:2181" ; \
-	fi)
-	@dotnet test -f $(FRAMEWORK) test/Confluent.Kafka.IntegrationTests/Confluent.Kafka.IntegrationTests.csproj
-=======
 
 integration_test:
 	@dotnet test -f $(FRAMEWORK) test/Confluent.Kafka.IntegrationTests/Confluent.Kafka.IntegrationTests.csproj
@@ -71,5 +49,4 @@
 	@echo "wait arbitrary 10s for kafka to launch"
 	@sleep 10
 	@echo "create topics necessary for the tests"
-	@sh test/Confluent.Kafka.IntegrationTests/bootstrap-topics.sh $(CONFLUENT_DIR) "localhost:2181"
->>>>>>> d5d8f74d
+	@sh test/Confluent.Kafka.IntegrationTests/bootstrap-topics.sh $(CONFLUENT_DIR) "localhost:2181"